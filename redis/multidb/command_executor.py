--- conflicted
+++ resolved
@@ -1,13 +1,8 @@
 from abc import ABC, abstractmethod
 from datetime import datetime, timedelta
-from typing import List, Union, Optional, Callable
-
-<<<<<<< HEAD
+from typing import List, Optional, Callable
+
 from redis.client import Pipeline, PubSub, PubSubWorkerThread
-from redis.exceptions import ConnectionError, TimeoutError
-=======
-from redis.client import Pipeline
->>>>>>> 6b0689ac
 from redis.event import EventDispatcherInterface, OnCommandsFailEvent
 from redis.multidb.config import DEFAULT_AUTO_FALLBACK_INTERVAL
 from redis.multidb.database import Database, AbstractDatabase, Databases
@@ -181,6 +176,7 @@
         self._auto_fallback_interval = auto_fallback_interval
 
     def execute_command(self, *args, **options):
+        """Executes a command and returns the result."""
         def callback():
             return self._active_database.client.execute_command(*args, **options)
 
@@ -209,9 +205,9 @@
         return self._execute_with_failure_detection(callback)
 
     def pubsub(self, **kwargs):
-        def callback(database):
+        def callback():
             if self._active_pubsub is None:
-                self._active_pubsub = database.client.pubsub(**kwargs)
+                self._active_pubsub = self._active_database.client.pubsub(**kwargs)
                 self._active_pubsub_kwargs = kwargs
             return None
 
@@ -221,7 +217,7 @@
         """
         Executes given method on active pub/sub.
         """
-        def callback(database):
+        def callback():
             method = getattr(self.active_pubsub, method_name)
             return method(*args, **kwargs)
 
@@ -234,7 +230,7 @@
         daemon: bool = False,
         exception_handler: Optional[Callable] = None,
     ) -> "PubSubWorkerThread":
-        def callback(database):
+        def callback():
             return self._active_pubsub.run_in_thread(
                 sleep_time, daemon=daemon, exception_handler=exception_handler, pubsub=pubsub
             )
@@ -260,7 +256,7 @@
 
     def _check_active_database(self):
         """
-        Checks if active database need to be updated.
+        Checks if active database needs to be updated.
         """
         if (
                 self._active_database is None
@@ -283,12 +279,8 @@
         """
         Registers necessary listeners.
         """
-<<<<<<< HEAD
-        failure_listener = RegisterCommandFailure(self._failure_detectors, self._databases)
+        failure_listener = RegisterCommandFailure(self._failure_detectors)
         resubscribe_listener = ResubscribeOnActiveDatabaseChanged()
-=======
-        event_listener = RegisterCommandFailure(self._failure_detectors)
->>>>>>> 6b0689ac
         self._event_dispatcher.register_listeners({
             OnCommandsFailEvent: [failure_listener],
             ActiveDatabaseChanged: [resubscribe_listener],
