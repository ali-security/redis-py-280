--- conflicted
+++ resolved
@@ -1,10 +1,6 @@
 import threading
 import socket
-<<<<<<< HEAD
 from typing import List, Any, Callable
-=======
-from typing import Callable
->>>>>>> 1d288e62
 
 from redis.background import BackgroundScheduler
 from redis.exceptions import ConnectionError, TimeoutError
@@ -234,11 +230,8 @@
 
     def _check_databases_health(self, on_error: Callable[[Exception], None] = None):
         """
-<<<<<<< HEAD
+        Runs health checks as a recurring task.
         Runs health checks against all databases.
-=======
-        Runs health checks as a recurring task.
->>>>>>> 1d288e62
         """
 
         for database, _ in self._databases:
