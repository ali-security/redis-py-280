import threading
import socket
from typing import List, Any, Callable

from redis.background import BackgroundScheduler
from redis.exceptions import ConnectionError, TimeoutError
from redis.commands import RedisModuleCommands, CoreCommands, SentinelCommands
from redis.multidb.command_executor import DefaultCommandExecutor
from redis.multidb.config import MultiDbConfig, DEFAULT_GRACE_PERIOD
from redis.multidb.circuit import State as CBState, CircuitBreaker
from redis.multidb.database import State as DBState, Database, AbstractDatabase, Databases
from redis.multidb.exception import NoValidDatabaseException
from redis.multidb.failure_detector import FailureDetector
from redis.multidb.healthcheck import HealthCheck


class MultiDBClient(RedisModuleCommands, CoreCommands, SentinelCommands):
    """
    Client that operates on multiple logical Redis databases.
    Should be used in Active-Active database setups.
    """
    def __init__(self, config: MultiDbConfig):
        self._databases = config.databases()
        self._health_checks = config.health_checks
        self._health_check_interval = config.health_check_interval
        self._failure_detectors = config.failure_detectors
        self._failover_strategy = config.failover_strategy
        self._failover_strategy.set_databases(self._databases)
        self._auto_fallback_interval = config.auto_fallback_interval
        self._event_dispatcher = config.event_dispatcher
        self.command_executor = DefaultCommandExecutor(
            failure_detectors=self._failure_detectors,
            databases=self._databases,
            failover_strategy=self._failover_strategy,
            event_dispatcher=self._event_dispatcher,
            auto_fallback_interval=self._auto_fallback_interval,
        )
        self.initialized = False
        self._hc_lock = threading.RLock()
        self._bg_scheduler = BackgroundScheduler()
        self._config = config

    def initialize(self):
        """
        Perform initialization of databases to define their initial state.
        """

        # Initial databases check to define initial state
        self._check_databases_health()

        # Starts recurring health checks on the background.
        self._bg_scheduler.run_recurring(
            self._health_check_interval,
            self._check_databases_health,
        )

        is_active_db_found = False

        for database, weight in self._databases:
            # Set on state changed callback for each circuit.
            database.circuit.on_state_changed(self._on_circuit_state_change_callback)

            # Set states according to a weights and circuit state
            if database.circuit.state == CBState.CLOSED and not is_active_db_found:
                database.state = DBState.ACTIVE
<<<<<<< HEAD
                self.command_executor.active_database = database
                is_active_db = True
            elif database.circuit.state == CBState.CLOSED and is_active_db:
=======
                self._command_executor.active_database = database
                is_active_db_found = True
            elif database.circuit.state == CBState.CLOSED and is_active_db_found:
>>>>>>> fcc60358
                database.state = DBState.PASSIVE
            else:
                database.state = DBState.DISCONNECTED

        if not is_active_db_found:
            raise NoValidDatabaseException('Initial connection failed - no active database found')

        self.initialized = True

    def get_databases(self) -> Databases:
        """
        Returns a sorted (by weight) list of all databases.
        """
        return self._databases

    def set_active_database(self, database: AbstractDatabase) -> None:
        """
        Promote one of the existing databases to become an active.
        """
        exists = None

        for existing_db, _ in self._databases:
            if existing_db == database:
                exists = True
                break

        if not exists:
            raise ValueError('Given database is not a member of database list')

        self._check_db_health(database)

        if database.circuit.state == CBState.CLOSED:
            highest_weighted_db, _ = self._databases.get_top_n(1)[0]
            highest_weighted_db.state = DBState.PASSIVE
            database.state = DBState.ACTIVE
            self.command_executor.active_database = database
            return

        raise NoValidDatabaseException('Cannot set active database, database is unhealthy')

    def add_database(self, database: AbstractDatabase):
        """
        Adds a new database to the database list.
        """
        for existing_db, _ in self._databases:
            if existing_db == database:
                raise ValueError('Given database already exists')

        self._check_db_health(database)

        highest_weighted_db, highest_weight = self._databases.get_top_n(1)[0]
        self._databases.add(database, database.weight)
        self._change_active_database(database, highest_weighted_db)

<<<<<<< HEAD
        if database.weight > highest_weight and database.circuit.state == CBState.CLOSED:
            database.state = DBState.ACTIVE
            self.command_executor.active_database = database
            highest_weighted_db.state = DBState.PASSIVE
=======
    def _change_active_database(self, new_database: AbstractDatabase, highest_weight_database: AbstractDatabase):
        if new_database.weight > highest_weight_database.weight and new_database.circuit.state == CBState.CLOSED:
            new_database.state = DBState.ACTIVE
            self._command_executor.active_database = new_database
            highest_weight_database.state = DBState.PASSIVE
>>>>>>> fcc60358

    def remove_database(self, database: Database):
        """
        Removes a database from the database list.
        """
        weight = self._databases.remove(database)
        highest_weighted_db, highest_weight = self._databases.get_top_n(1)[0]

        if highest_weight <= weight and highest_weighted_db.circuit.state == CBState.CLOSED:
            highest_weighted_db.state = DBState.ACTIVE
            self.command_executor.active_database = highest_weighted_db

    def update_database_weight(self, database: AbstractDatabase, weight: float):
        """
        Updates a database from the database list.
        """
        exists = None

        for existing_db, _ in self._databases:
            if existing_db == database:
                exists = True
                break

        if not exists:
            raise ValueError('Given database is not a member of database list')

        highest_weighted_db, highest_weight = self._databases.get_top_n(1)[0]
        self._databases.update_weight(database, weight)
<<<<<<< HEAD

        if weight > highest_weight and database.circuit.state == CBState.CLOSED:
            database.state = DBState.ACTIVE
            self.command_executor.active_database = database
            highest_weighted_db.state = DBState.PASSIVE
=======
        database.weight = weight
        self._change_active_database(database, highest_weighted_db)
>>>>>>> fcc60358

    def add_failure_detector(self, failure_detector: FailureDetector):
        """
        Adds a new failure detector to the database.
        """
        self._failure_detectors.append(failure_detector)

    def add_health_check(self, healthcheck: HealthCheck):
        """
        Adds a new health check to the database.
        """
        with self._hc_lock:
            self._health_checks.append(healthcheck)

    def execute_command(self, *args, **options):
        """
        Executes a single command and return its result.
        """
        if not self.initialized:
            self.initialize()

        return self.command_executor.execute_command(*args, **options)

    def pipeline(self):
        """
        Enters into pipeline mode of the client.
        """
        return Pipeline(self)

    def transaction(self, func: Callable[["Pipeline"], None], *watches, **options):
        """
        Executes callable as transaction.
        """
        if not self.initialized:
            self.initialize()

        return self.command_executor.execute_transaction(func, *watches, *options)

    def _check_db_health(self, database: AbstractDatabase) -> None:
        """
        Runs health checks on the given database until first failure.
        """
        is_healthy = True

        with self._hc_lock:
            # Health check will setup circuit state
            for health_check in self._health_checks:
                if not is_healthy:
                    # If one of the health checks failed, it's considered unhealthy
                    break

                try:
                    is_healthy = health_check.check_health(database)

                    if not is_healthy and database.circuit.state != CBState.OPEN:
                        database.circuit.state = CBState.OPEN
                    elif is_healthy and database.circuit.state != CBState.CLOSED:
                        database.circuit.state = CBState.CLOSED
                except (ConnectionError, TimeoutError, socket.timeout):
                    if database.circuit.state != CBState.OPEN:
                        database.circuit.state = CBState.OPEN
                    is_healthy = False


    def _check_databases_health(self):
        """
        Runs health checks against all databases.
        """

        for database, _ in self._databases:
            self._check_db_health(database)

    def _on_circuit_state_change_callback(self, circuit: CircuitBreaker, old_state: CBState, new_state: CBState):
        if new_state == CBState.HALF_OPEN:
            self._check_db_health(circuit.database)
            return

        if old_state == CBState.CLOSED and new_state == CBState.OPEN:
            self._bg_scheduler.run_once(DEFAULT_GRACE_PERIOD, _half_open_circuit, circuit)

def _half_open_circuit(circuit: CircuitBreaker):
    circuit.state = CBState.HALF_OPEN


class Pipeline(RedisModuleCommands, CoreCommands, SentinelCommands):
    """
    Pipeline implementation for multiple logical Redis databases.
    """
    def __init__(self, client: MultiDBClient):
        self._command_stack = []
        self._client = client

    def __enter__(self) -> "Pipeline":
        return self

    def __exit__(self, exc_type, exc_value, traceback):
        self.reset()

    def __del__(self):
        try:
            self.reset()
        except Exception:
            pass

    def __len__(self) -> int:
        return len(self._command_stack)

    def __bool__(self) -> bool:
        """Pipeline instances should always evaluate to True"""
        return True

    def reset(self) -> None:
        self._command_stack = []

    def close(self) -> None:
        """Close the pipeline"""
        self.reset()

    def pipeline_execute_command(self, *args, **options) -> "Pipeline":
        """
        Stage a command to be executed when execute() is next called

        Returns the current Pipeline object back so commands can be
        chained together, such as:

        pipe = pipe.set('foo', 'bar').incr('baz').decr('bang')

        At some other point, you can then run: pipe.execute(),
        which will execute all commands queued in the pipe.
        """
        self._command_stack.append((args, options))
        return self

    def execute_command(self, *args, **kwargs):
        return self.pipeline_execute_command(*args, **kwargs)

    def execute(self) -> List[Any]:
        if not self._client.initialized:
            self._client.initialize()

        return self._client.command_executor.execute_pipeline(tuple(self._command_stack))<|MERGE_RESOLUTION|>--- conflicted
+++ resolved
@@ -63,15 +63,9 @@
             # Set states according to a weights and circuit state
             if database.circuit.state == CBState.CLOSED and not is_active_db_found:
                 database.state = DBState.ACTIVE
-<<<<<<< HEAD
                 self.command_executor.active_database = database
-                is_active_db = True
+                is_active_db_found = True
             elif database.circuit.state == CBState.CLOSED and is_active_db:
-=======
-                self._command_executor.active_database = database
-                is_active_db_found = True
-            elif database.circuit.state == CBState.CLOSED and is_active_db_found:
->>>>>>> fcc60358
                 database.state = DBState.PASSIVE
             else:
                 database.state = DBState.DISCONNECTED
@@ -126,18 +120,11 @@
         self._databases.add(database, database.weight)
         self._change_active_database(database, highest_weighted_db)
 
-<<<<<<< HEAD
-        if database.weight > highest_weight and database.circuit.state == CBState.CLOSED:
-            database.state = DBState.ACTIVE
-            self.command_executor.active_database = database
-            highest_weighted_db.state = DBState.PASSIVE
-=======
     def _change_active_database(self, new_database: AbstractDatabase, highest_weight_database: AbstractDatabase):
         if new_database.weight > highest_weight_database.weight and new_database.circuit.state == CBState.CLOSED:
             new_database.state = DBState.ACTIVE
-            self._command_executor.active_database = new_database
+            self.command_executor.active_database = new_database
             highest_weight_database.state = DBState.PASSIVE
->>>>>>> fcc60358
 
     def remove_database(self, database: Database):
         """
@@ -166,16 +153,8 @@
 
         highest_weighted_db, highest_weight = self._databases.get_top_n(1)[0]
         self._databases.update_weight(database, weight)
-<<<<<<< HEAD
-
-        if weight > highest_weight and database.circuit.state == CBState.CLOSED:
-            database.state = DBState.ACTIVE
-            self.command_executor.active_database = database
-            highest_weighted_db.state = DBState.PASSIVE
-=======
         database.weight = weight
         self._change_active_database(database, highest_weighted_db)
->>>>>>> fcc60358
 
     def add_failure_detector(self, failure_detector: FailureDetector):
         """
