--- conflicted
+++ resolved
@@ -38,15 +38,7 @@
             event_dispatcher=self._event_dispatcher,
             auto_fallback_interval=self._auto_fallback_interval,
         )
-<<<<<<< HEAD
         self.initialized = False
-=======
-
-        for fd in self._failure_detectors:
-            fd.set_command_executor(command_executor=self._command_executor)
-
-        self._initialized = False
->>>>>>> 2561d6f6
         self._hc_lock = threading.RLock()
         self._bg_scheduler = BackgroundScheduler()
         self._config = config
