from typing import List

<<<<<<< HEAD
from redis.event import EventListenerInterface, OnCommandsFailEvent
from redis.multidb.config import Databases
=======
from redis.event import EventListenerInterface, OnCommandFailEvent
>>>>>>> 2561d6f6
from redis.multidb.failure_detector import FailureDetector


class RegisterCommandFailure(EventListenerInterface):
    """
    Event listener that registers command failures and passing it to the failure detectors.
    """
    def __init__(self, failure_detectors: List[FailureDetector]):
        self._failure_detectors = failure_detectors

<<<<<<< HEAD
    def listen(self, event: OnCommandsFailEvent) -> None:
        matching_database = None

        for database, _ in self._databases:
            if event.client == database.client:
                matching_database = database
                break

        if matching_database is None:
            return

=======
    def listen(self, event: OnCommandFailEvent) -> None:
>>>>>>> 2561d6f6
        for failure_detector in self._failure_detectors:
            failure_detector.register_failure(event.exception, event.command)<|MERGE_RESOLUTION|>--- conflicted
+++ resolved
@@ -1,11 +1,6 @@
 from typing import List
 
-<<<<<<< HEAD
 from redis.event import EventListenerInterface, OnCommandsFailEvent
-from redis.multidb.config import Databases
-=======
-from redis.event import EventListenerInterface, OnCommandFailEvent
->>>>>>> 2561d6f6
 from redis.multidb.failure_detector import FailureDetector
 
 
@@ -16,20 +11,6 @@
     def __init__(self, failure_detectors: List[FailureDetector]):
         self._failure_detectors = failure_detectors
 
-<<<<<<< HEAD
     def listen(self, event: OnCommandsFailEvent) -> None:
-        matching_database = None
-
-        for database, _ in self._databases:
-            if event.client == database.client:
-                matching_database = database
-                break
-
-        if matching_database is None:
-            return
-
-=======
-    def listen(self, event: OnCommandFailEvent) -> None:
->>>>>>> 2561d6f6
         for failure_detector in self._failure_detectors:
             failure_detector.register_failure(event.exception, event.command)